# -*- coding: utf-8 -*-

import unittest

from pythainlp.tokenize import (
    DEFAULT_WORD_DICT_TRIE,
    Tokenizer,
    attacut,
    deepcut,
    etcc,
    longest,
    multi_cut,
    nercut,
    newmm,
    pyicu,
    sent_tokenize,
    ssg,
    subword_tokenize,
    tcc,
    word_tokenize,
    sefr_cut,
    tltk,
    oskut,
    word_detokenize,
)
from pythainlp.util import dict_trie


class TestTokenizePackage(unittest.TestCase):
    def setUp(self):
        self.text_1 = "หมอนทองตากลมหูว์MBK39 :.ฉฺ๐๐๓-#™±"
        self.text_2 = "ทดสอบ"

        self.long_text = (
            "ไต้หวัน (แป่ะเอ๋ยี้: Tâi-oân; ไต่อวัน) หรือ ไถวาน "
            "(อักษรโรมัน: Taiwan; จีนตัวย่อ: 台湾; จีนตัวเต็ม: 臺灣/台灣; พินอิน: "
            "Táiwān; ไถวาน) หรือชื่อทางการว่า สาธารณรัฐจีน (จีนตัวย่อ: 中华民国; "
            "จีนตัวเต็ม: 中華民國; พินอิน: Zhōnghuá "
            "Mínguó) เป็นรัฐในทวีปเอเชียตะวันออก[7][8][9] ปัจจุบันประกอบด้วย"
            "เกาะใหญ่ 5 แห่ง คือ จินเหมิน (金門), ไต้หวัน, เผิงหู (澎湖), หมาจู่ "
            "(馬祖), และอูชิว (烏坵) กับทั้งเกาะเล็กเกาะน้อยอีกจำนวนหนึ่ง "
            'ท้องที่ดังกล่าวเรียกรวมกันว่า "พื้นที่ไต้หวัน" (臺灣地區)\n'
            "ไต้หวันด้านตะวันตกติดกับจีนแผ่นดินใหญ่ ด้านตะวันออกและตะวันออก"
            "เฉียงเหนือติดกับญี่ปุ่น และด้านใต้ติดกับฟิลิปปินส์ กรุงไทเปเป็น"
            "เมืองหลวง ส่วนไทเปใหม่เป็นเขตปกครองที่จัดตั้งขึ้นใหม่ กินพื้นที่"
            "กรุงไทเปและเป็นเขตซึ่งประชากรหนาแน่นที่สุดในเวลานี้\n"
            "เกาะไต้หวันเดิมเป็นที่อยู่ของชนพื้นเมือง และมีชาวจีนจากแผ่นดิน"
            "ใหญ่เข้ามาอาศัยร่วมด้วย จนกระทั่งชาววิลันดาและสเปนเดินทางเข้า"
            "มาในยุคสำรวจเมื่อศตวรรษที่ 17 และมาตั้งบ้านเรือนกลายเป็นนิคม"
            "ใหญ่โต ต่อมาปี 1662 ราชวงศ์หมิงในแผ่นดินใหญ่ถูกราชวงศ์ชิงแทนที่ "
            "เจิ้ง เฉิงกง (鄭成功) ขุนศึกหมิง รวมกำลังหนีมาถึงเกาะไต้หวัน "
            "และรุกไล่ฝรั่งออกไปได้อย่างราบคาบ เขาจึงตั้งราชอาณาจักรตงหนิง "
            '(東寧) ขึ้นบนเกาะเพื่อ "โค่นชิงฟื้นหมิง" แต่ในปี 1683 ราชวงศ์'
            "ชิงปราบปรามอาณาจักรตงหนิงและเข้าครอบครองไต้หวันเป็นผลสำเร็จ "
            "ไต้หวันจึงกลายเป็นมณฑลหนึ่งของจีน อย่างไรก็ดี ความบาดหมางระหว่าง"
            "จีนกับญี่ปุ่นเป็นเหตุให้ญี่ปุ่นได้ไต้หวันไปในปี 1895\n"
            "ก่อนเสียไต้หวันคืนแก่จีนหลังสงครามโลกครั้งที่สอง ช่วงนั้น มีการ"
            "เปลี่ยนแปลงการปกครองในจีน พรรคก๊กมินตั๋ง ได้เป็นใหญ่ "
            "แต่ไม่นานก็เสียทีให้แก่พรรคคอมมิวนิสต์จีน พรรคก๊กมินตั๋งจึงหนี"
            "มายังเกาะไต้หวันและสถาปนาสาธารณรัฐจีนขึ้นบนเกาะแยกต่างหาก "
            "ส่วนฝ่ายคอมมิวนิสต์จีนที่เป็นฝ่ายได้รับชัยชนะได้สถาปนาสาธารณรัฐ"
            "ประชาชนจีนบนแผ่นดินใหญ่ อย่างไรก็ดี จีนยังคงถือว่า ไต้หวันเป็น"
            "มณฑลหนึ่งของตน และไต้หวันเองก็ยังมิได้รับการยอมรับจากนานาชาติ"
            "ว่าเป็นประเทศเอกราชมาจนบัดนี้\n"
            "ในช่วงทศวรรษ 1980 ถึงต้นทศวรรษ 1990 การเมืองการปกครอง"
            "สาธารณรัฐจีน (ไต้หวัน) เจริญรุ่งเรืองจนเป็นประชาธิปไตยที่มีพรรค"
            "การเมืองหลายพรรคและมีการเลือกตั้งทั่วหน้า ในช่วงกลางศตวรรษที่ "
            "20 เศรษฐกิจไต้หวันงอกงามอย่างรวดเร็ว ไต้หวันจึงกลายเป็นประเทศ"
            "พัฒนาแล้ว ได้ชื่อว่าเป็นหนึ่งในสี่เสือแห่งเอเชีย มีอุตสาหกรรม"
            "ล้ำหน้า และมีเศรษฐกิจใหญ่โตเป็นอันดับที่ 19 ของโลก[11][12] "
            "อุตสาหกรรมที่ใช้เทคโนโลยีชั้นสูงของไต้หวันยังมีบทบาทสำคัญมากใน"
            "เศรษฐกิจโลก เป็นเหตุให้ไต้หวันได้เป็นสมาชิกองค์การการค้าโลกและ"
            "ความร่วมมือทางเศรษฐกิจเอเชีย-แปซิฟิก เสรีภาพของสื่อมวลชน เสรี"
            "ภาพทางเศรษฐกิจ การสาธารณสุข[13]การศึกษา และดัชนีการพัฒนามนุษย์ใน"
            "ไต้หวันยังได้รับการจัดอยู่ในอันดับสูงด้วย[14][4][15]\n"
            "สาธารณรัฐจีน มีลักษณะเป็นกลุ่มเกาะ ภูมิประเทศติดกับทะเล ไม่ติด"
            "กับประเทศใดเลย ห่างจากเกาะทางทิศเหนือและทิศตะวันตกเป็นสาธารณรัฐ"
            "ประชาชนจีน ทิศใต้เป็นประเทศฟิลิปปินส์และทะเลจีนใต้ ส่วนทิศ"
            "ตะวันออกเป็นมหาสมุทรแปซิฟิก\n"
            "ในปี ค.ศ. 1638 หลังการพ่ายแพ้ของหลานชายของเจิ้ง เฉิงกง "
            "จากการบุกโจมตีทางทัพเรือของราชวงศ์ชิงแมนจูที่นำทัพโดยชื่อ หลาง"
            "จากทางใต้ของมณฑลฝูเจี้ยน ทำให้ราชวงศ์ชิงผนวกยึดเกาะไต้หวันเป็น"
            "ส่วนหนึ่งสำเร็จ และวางไว้ภายใต้เขตอำนาจของมณฑลฝูเจี้ยน ราชสำนัก"
            "ราชวงศ์ชิงพยายามลดการละเมิดสิทธิ์และความไม่ลงรอยกันในพื้นที่โดย"
            "ออกกฎหมายเพื่อจัดการตรวจคนเข้าเมืองและเคารพสิทธิในที่ดินของชน"
            "พื้นเมืองไต้หวัน ผู้อพยพจากฝูเจี้ยนทางใต้ส่วนใหญ่ยังคงเดินทางไป"
            "ไต้หวัน เขตแดนระหว่างดินแดนที่เสียภาษีและสิ่งที่ถูกพิจารณาว่า"
            'เป็นดินแดน "เขตอันตราย" เปลี่ยนไปทางทิศตะวันออกโดยชาวพื้นเมือง'
            "บางคนเข้ารีตรับวัฒนธรรมแบบจีน ในขณะที่คนอื่นถอยกลับเข้าในภูเขา "
            "ในช่วงเวลานี้มีความขัดแย้งจำนวนมากระหว่างกลุ่มชาวฮั่นด้วยกันเอง"
            "จากภูมิภาคต่าง ๆ ของฝูเจี้ยนทางใต้โดยเฉพาะอย่างยิ่งระหว่างเฉวียน"
            "โจวกับฉางโจว และระหว่างฝูเจี้ยนตอนใต้และชาวพื้นเมืองไต้หวัน\n"
            "พ.ศ. 2454 (ค.ศ. 1911) การจลาจลอู่ฮั่นในประเทศจีน เป็นจุดเริ่มต้น"
            "การล่มสลายของราชวงศ์ชิง เมื่อพรรคคอมมิวนิสต์จีนเข้ามีอำนาจในจีน"
            "แผ่นดินใหญ่เมื่อ พ.ศ. 2492 (1949) พรรคก๊กมินตั๋ง พรรคการเมือง"
            "ชาตินิยมของจีนที่เป็นฝ่ายแพ้ก็พาผู้คนอพยพหนีออกจากแผ่นดินใหญ่มา"
            "ตั้งหลักที่ไต้หวัน เพื่อวางแผนกลับไปครองอำนาจในจีนต่อไป\n"
            "ชาวจีนมากกว่า 1 ล้าน 5 แสนคน อพยพตามมาอยู่ที่เกาะไต้หวันในยุคที่"
            "เหมา เจ๋อตง มีอำนาจเต็มที่ในจีนแผ่นดินใหญ่ ผู้นำของประเทศทั้งสอง"
            "จีนคือผู้นำพรรคคอมมิวนิสต์กับผู้นำสาธารณรัฐจีนบนเกาะไต้หวัน แย่ง"
            "กันเป็นกระบอกเสียงของประชาชนจีนในเวทีโลก แต่เสียงของนานาประเทศ"
            "ส่วนใหญ่เกรงอิทธิพลของจีนแผ่นดินใหญ่ จึงให้การยอมรับจีนแผ่นดิน"
            "ใหญ่มากกว่า\n"
            "ในปี พ.ศ. 2514 (ค.ศ. 1971) ก่อนที่นายพล เจียง ไคเช็ก"
            "(ภาษาจีน: 蔣中正) จะถึงอสัญกรรมไม่กี่ปี สาธารณรัฐจีนซึ่งเป็น"
            "ประเทศที่ร่วมก่อตั้งองค์การสหประชาชาติได้สูญเสียสมาชิกภาพใน"
            "ฐานะตัวแทนชาวจีนให้กับสาธารณรัฐประชาชนจีน ในปี พ.ศ. 2521 (1978)"
            "สหประชาชาติประกาศรับรองจีนเดียวคือจีนแผ่นดินใหญ่และตัดสัมพันธ์"
            "ทางการเมืองกับสาธารณรัฐจีน ทั้งสหรัฐอเมริกาก็ได้ถอนการรับรองว่า"
            "สาธารณรัฐจีนมีฐานะเป็นรัฐ ไต้หวันจึงกลายเป็นเพียงดินแดนที่จีน"
            "อ้างว่าเป็นส่วนหนึ่งของสาธารณรัฐประชาชนจีนตั้งแต่นั้นเป็นต้นมา\n"
            "เมื่อเจียง ไคเช็ก ถึงแก่อสัญกรรมในปี พ.ศ. 2518 (1975) ลูกชาย"
            "ที่ชื่อ เจี่ยง จิงกั๋ว ได้เป็นผู้สืบทอดการปกครอง"
            "ไต้หวันต่อและเริ่มกระบวนการ วางรากฐานไปสู่ประชาธิปไตย\n"
            "หลังจากที่ประธานาธิบดี เจียง จิงกั๋ว เสียชีวิต ไต้หวันจึงได้เข้า"
            "สู่ระบอบประชาธิปไตยเต็มรูปแบบ ประธานาธิบดีคนใหม่ ซึ่งเกิดใน"
            "ไต้หวัน ชื่อ หลี่ เติงฮุย ขึ้นบริหารประเทศ โดยการสนับสนุนของ"
            "เจี่ยง จิงกั๋ว ทั้งที่ หลี่ เติงฮุย นั้นเคลื่อนไหว"
            "สนับสนุนเอกราชไต้หวัน นาย รัฐบาลจีนที่ปักกิ่งได้ตั้ง"
            'ฉายาประธานาธิบดีไต้หวันคนใหม่ว่า "จิ้งจกปากหวาน" '
            "ช่วงเวลาที่นายหลี่ เติงฮุย เป็นประธานาธิบดี การเมืองของไต้หวัน"
            "เกิดการแตกแยกออกเป็น 3 ฝ่ายคือ 1) พวกก๊กมินตั๋ง ที่ต้องการกลับ"
            "ไปรวมประเทศกับจีนแผ่นดินใหญ่ (รวมจีนแผ่นดินใหญ่ภายใต้การปกครอง"
            "ของสาธารณรัฐจีน) 2) พวกที่ต้องการให้ไต้หวันเป็นประเทศอิสระไม่"
            "เกี่ยวข้องกับจีนแผ่นดินใหญ่ และ 3) พวกที่ต้องการดำรงฐานะของ"
            "ประเทศไว้ดังเดิมต่อไป\n"
            "ไต้หวันกับจีนแผ่นดินใหญ่นัดเจรจาหาทางออกของข้อขัดแย้งทางการเมือง"
            "ครั้งแรกที่สิงคโปร์เมื่อปี พ.ศ. 2536 (ค.ศ. 1993) แต่ปรากฏว่าจีน"
            "แผ่นดินใหญ่ประวิงเวลาลงนามในสัญญาหลายฉบับที่เป็นข้อตกลงร่วมกัน "
            "ทำให้ผลการเจรจาคราวนั้นไม่ก้าวหน้าไปถึงไหน ความสัมพันธ์ระหว่าง"
            "สองจีนเลวร้ายลงทุกที เมื่อประธานาธิบดี หลี่ เติงฮุย เดินทางไป"
            "เยือนสหรัฐอเมริกาและได้รับการยอมรับอย่างเอิกเกริก ทำให้จีนแผ่น"
            "ดินใหญ่ไม่พอใจอย่างมาก จึงข่มขวัญไต้หวันกับประเทศที่ให้การสนับ"
            "สนุนไต้หวัน ด้วยการทำการซ้อมรบขึ้นใกล้ ๆ เกาะไต้หวัน สหรัฐ"
            "อเมริกาออกมาแสดงอาการปกป้องคุ้มครองไต้หวันด้วยการส่งกำลังกอง"
            "เรือรบของสหรัฐฯ มาป้วนเปี้ยนอยู่ในน่านน้ำที่จีนซ้อมรบ\n"
            "ขณะที่โลกกำลังล่อแหลมกับสถานการณ์ที่ตึงเครียดในน่านน้ำจีนมาก"
            "ขึ้นทุกทีนั้น ไต้หวันก็จัดให้มีการเลือกตั้งครั้งใหม่ และในการ"
            "เลือกตั้งครั้งใหม่นั้นเอง ไต้หวันก็ได้นายหลี่ เติงฮุย เป็น"
            "ประธานาธิบดีอีกครั้ง\n"
            "ไต้หวันเข้าสู่สภาวะวิกฤต เมื่อเกิดแผ่นดินไหวครั้งร้ายแรงที่สุดใน"
            "ประวัติศาสตร์ในเดือนกันยายน พ.ศ. 2542 (ค.ศ. 1999) ทำให้ประชากร"
            "ส่วนมากที่เป็นชาวพื้นเมืองเสียชีวิตไป 2,000 คน ทั้งเมืองมีแต่"
            "เศษซากปรักหักพังจากภัยธรรมชาติ และช่วงนี้ไต้หวันต้องเผชิญความ"
            "ยากลำบาก จีนแผ่นดินใหญ่ก็เพิ่มความกดดันไม่ให้นานาชาติ"
            "เข้ามายุ่งเกี่ยวกับไต้หวันแม้ในยามคับขันเช่นนี้ โดยประกาศว่า "
            "หากมีประเทศใดจะเข้าไปให้ความช่วยเหลือไต้หวัน จะต้องได้รับอนุญาต"
            "จากจีนก่อน ซึ่งคำประกาศของจีนแผ่นดินใหญ่สวนทางกับเมตตาธรรมของ"
            "ประเทศทั่วโลกที่ต้องการให้ความช่วยเหลือไต้หวัน\n"
            "เดือนมีนาคม พ.ศ. 2543 (ค.ศ. 2000) มีการเลือกตั้งใหม่ในไต้หวัน "
            "ชาวไต้หวันเลือกผู้แทนจากพรรคประชาธิปไตยก้าวหน้า คือ นายเฉิน สุย"
            "เปี่ยน เป็นประธานาธิบดีคนใหม่ของไต้หวัน ผู้ประกาศนโยบายการเมือง"
            "แข็งกร้าวว่าไต้หวันต้องการแยกตัวเป็นอิสระจากจีนแผ่นดินใหญ่ ยุติ"
            "ยุคของพรรคชาตินิยมที่ยังฝักใฝ่แผ่นดินใหญ่อยู่ จีนแผ่นดินใหญ่จึง"
            "ถือว่าเป็นกบฏต่อการปกครองของจีน เพราะแต่ไหนแต่ไร ไต้หวันไม่เคย"
            "ประกาศอย่างเป็นทางการว่าเป็นประเทศอิสระแยกจากจีน และจีนพูดอยู่"
            "เสมอว่าไต้หวันเป็นเด็กในปกครองที่ค่อนข้างจะหัวดื้อและเกเร หาก"
            "ไต้หวันประกาศว่าเป็นอิสระจากจีนเมื่อใด จีนก็จะยกกำลังจัดการ"
            "กับไต้หวันทันที\n"
            "ในขณะที่ความสัมพันธ์ทางการเมืองระหว่างสองจีนในสายตาชาวโลก"
            "เลวร้ายลง จีนทั้งสองกลับมีการติดต่อทางการค้ากันมากขึ้น มีการ"
            "ผ่อนปรนอนุญาตให้ชาวไต้หวันเดินทางไปจีนแผ่นดินใหญ่เพื่อเยี่ยม"
            "ญาติได้ เกิดปรากฏการณ์สำคัญคือนักธุรกิจไต้หวันหอบเงินทุนกว่า "
            "20,000 ล้านดอลลาร์สหรัฐ ไปลงทุนดำเนินธุรกิจทางตอนใต้ของจีน"
            "แผ่นดินใหญ่ จนกระทั่งขณะนี้ชาวไต้หวันกลายเป็นนักลงทุนรายใหญ่"
            "เป็นลำดับ 2 ของจีน\n"
            "วันที่ 24 พฤษภาคม 2560 ศาลรัฐธรรมนูญวินิจฉัยว่ากฎหมายสมรส"
            "ปัจจุบันในเวลานั้น ละเมิดรัฐธรรมนูญ โดยปฏิเสธสิทธิสมรสของคู่รัก"
            "เพศเดียวกันชาวไต้หวัน ศาลวินิจฉัยว่าหากสภานิติบัญญัติไม่ผ่าน"
            "การแก้ไขกฎหมายที่เพียงพอต่อกฎหมายสมรสของไต้หวันภายในสองปี "
            "การสมรสเพศเดียวกันจะชอบด้วยกฎหมายโดยอัตโนมัติในไต้หวัน[17] "
            "วันที่ 17 พฤษภาคม 2562 สภานิติบัญญัติไต้หวันอนุมัติ"
            "ร่างกฎหมายทำให้การสมรสเพศเดียวกันชอบด้วยกฎหมาย"
            " ทำให้เป็นประเทศแรกในทวีปเอเชียที่ผ่านกฎหมายดังกล่าว[18][19]"
        )

        self.danger_text1 = (
            "ชิชิชิชิชิชิชิชิชิชิชิชิชิชิชิชิชิชิชิชิชิชิชิชิชิชิชิชิชิชิ"
            "ชิชิชิชิชิชิชิชิชิชิชิชิชิชิชิชิชิชิชิชิชิชิชิชิชิชิชิชิชิชิ"
            "ชิชิชิชิชิชิชิชิชิ"
        )

        self.danger_text2 = (
            "ด้านหน้าด้านหน้าด้านหน้าด้านหน้าด้านหน้าด้านหน้าด้าน"
            "หน้าด้านหน้าด้านหน้าด้านหน้าด้านหน้าด้านหน้าด้านหน้าด้าน"
        )

        self.danger_text3 = (
            "ด้านหน้าด้านหน้าด้านหน้าด้านหน้าด้านหน้าด้านหน้าด้านหน้า"
            "ด้านหน้าด้านหน้าด้านหน้าด้านหน้าด้านหน้าด้านหน้าด้านหน้า"
            "ด้านหน้าด้านหน้าด้านหน้าด้านหน้าด้านหน้าด้านหน้าด้านหน้า"
            "ด้านหน้าด้านหน้าด้านกกกกกก"
            "กกกกกกกกกกกกกกกกกกกกกกกกกกกกกกกกกกกกกก"
        )

    def test_Tokenizer(self):
        _tokenizer = Tokenizer(DEFAULT_WORD_DICT_TRIE)
        self.assertEqual(_tokenizer.word_tokenize(""), [])
        _tokenizer.set_tokenize_engine("longest")
        self.assertEqual(_tokenizer.word_tokenize(None), [])

        _tokenizer = Tokenizer()
        self.assertEqual(_tokenizer.word_tokenize("ก"), ["ก"])
        with self.assertRaises(NotImplementedError):
            Tokenizer(engine="catcut")

    def test_sent_tokenize(self):
        self.assertEqual(sent_tokenize(None), [])
        self.assertEqual(sent_tokenize(""), [])
        self.assertEqual(
            sent_tokenize("รักน้ำ  รักปลา  ", engine="whitespace"),
            ["รักน้ำ", "รักปลา", ""],
        )
        self.assertEqual(
            sent_tokenize("รักน้ำ  รักปลา  ", engine="whitespace+newline"),
            ["รักน้ำ", "รักปลา"],
        )

        sent_1 = "ฉันไปโรงเรียน เธอไปโรงพยาบาล"
        sent_1_toks = ["ฉันไปโรงเรียน ", "เธอไปโรงพยาบาล"]
        sent_2 = "วันนี้ฉันกินข้าว และโดดเรียน"
        sent_2_toks = ["วันนี้ฉันกินข้าว และโดดเรียน"]
        sent_3 = (
            "(1) บทความนี้ผู้เขียนสังเคราะห์ขึ้นมา"
            + "จากผลงานวิจัยที่เคยทำมาในอดีต"
            + " มิได้ทำการศึกษาค้นคว้าใหม่อย่างกว้างขวางแต่อย่างใด"
            + " จึงใคร่ขออภัยในความบกพร่องทั้งปวงมา ณ ที่นี้"
        )
        sent_3_toks = [
            "(1) บทความนี้ผู้เขียนสังเคราะห์ขึ้นมา"
            + "จากผลงานวิจัยที่เคยทำมาในอดีต ",
            "มิได้ทำการศึกษาค้นคว้าใหม่อย่างกว้างขวางแต่อย่างใด ",
            "จึงใคร่ขออภัยในความบกพร่องทั้งปวงมา ณ ที่นี้",
        ]

        self.assertEqual(
            sent_tokenize(sent_1, engine="crfcut"),
            sent_1_toks,
        )
        self.assertEqual(
            sent_tokenize(sent_2, engine="crfcut"),
            sent_2_toks,
        )
        self.assertEqual(
            sent_tokenize(sent_3, engine="crfcut"),
            sent_3_toks,
        )
        self.assertEqual(
            sent_tokenize(sent_1),
            sent_1_toks,
        )
        self.assertEqual(
            sent_tokenize(sent_2),
            sent_2_toks,
        )
        self.assertEqual(
            sent_tokenize(sent_3),
            sent_3_toks,
        )
        self.assertIsNotNone(
            sent_tokenize(
                sent_1,
                keep_whitespace=False,
                engine="whitespace",
            ),
        )
        self.assertIsNotNone(
            sent_tokenize(
                sent_1,
                engine="tltk",
            ),
        )
        self.assertIsNotNone(
            sent_tokenize(
                sent_2,
                engine="tltk",
            ),
        )
        self.assertIsNotNone(
            sent_tokenize(
                sent_3,
                engine="tltk",
            ),
        )
        self.assertIsNotNone(
            sent_tokenize(
                sent_1,
                engine="thaisum",
            ),
        )
        self.assertIsNotNone(
            sent_tokenize(
                sent_2,
                engine="thaisum",
            ),
        )
        self.assertIsNotNone(
            sent_tokenize(
                sent_3,
                engine="thaisum",
            ),
        )
        self.assertFalse(
            " "
            in sent_tokenize(
                sent_1,
                engine="whitespace",
                keep_whitespace=False,
            )
        )
        with self.assertRaises(ValueError):
            sent_tokenize("ฉันไป กิน", engine="XX")  # engine does not exist

    def test_subword_tokenize(self):
        self.assertEqual(subword_tokenize(None), [])
        self.assertEqual(subword_tokenize(""), [])
        self.assertIsInstance(
            subword_tokenize("สวัสดีดาวอังคาร", engine="tcc"), list
        )
        self.assertFalse(
            "า" in subword_tokenize("สวัสดีดาวอังคาร", engine="tcc")
        )
        self.assertEqual(subword_tokenize(None, engine="etcc"), [])
        self.assertEqual(subword_tokenize("", engine="etcc"), [])
        self.assertIsInstance(
            subword_tokenize("สวัสดิีดาวอังคาร", engine="etcc"), list
        )
        self.assertFalse(
            "า" in subword_tokenize("สวัสดีดาวอังคาร", engine="etcc")
        )
        self.assertIsInstance(subword_tokenize("โควิด19", engine="etcc"), list)
        self.assertEqual(subword_tokenize(None, engine="wangchanberta"), [])
        self.assertEqual(subword_tokenize("", engine="wangchanberta"), [])
        self.assertIsInstance(
            subword_tokenize("สวัสดิีดาวอังคาร", engine="wangchanberta"), list
        )
        self.assertFalse(
            "า" in subword_tokenize("สวัสดีดาวอังคาร", engine="wangchanberta")
        )
        self.assertIsInstance(
            subword_tokenize("โควิด19", engine="wangchanberta"), list
        )
        self.assertFalse(
            " " in subword_tokenize("พันธมิตร ชา นม", keep_whitespace=False)
        )
        self.assertEqual(
            subword_tokenize("สวัสดีชาวโลก", engine="dict"),
            ["สวัส", "ดี", "ชาว", "โลก"],
        )
        self.assertFalse(
            "า" in subword_tokenize("สวัสดีชาวโลก", engine="dict")
        )
        self.assertEqual(subword_tokenize(None, engine="ssg"), [])
        self.assertEqual(
            subword_tokenize("แมวกินปลา", engine="ssg"), ["แมว", "กิน", "ปลา"]
        )
        self.assertTrue(
            "ดาว" in subword_tokenize("สวัสดีดาวอังคาร", engine="ssg")
        )
        self.assertFalse(
            "า" in subword_tokenize("สวัสดีดาวอังคาร", engine="ssg")
        )
        self.assertFalse(
            " " in subword_tokenize("พันธมิตร ชา นม", keep_whitespace=False)
        )
        self.assertEqual(subword_tokenize(None, engine="tltk"), [])
        self.assertEqual(subword_tokenize("", engine="tltk"), [])
        self.assertIsInstance(
            subword_tokenize("สวัสดิีดาวอังคาร", engine="tltk"), list
        )
        self.assertFalse(
            "า" in subword_tokenize("สวัสดีดาวอังคาร", engine="tltk")
        )
        self.assertIsInstance(subword_tokenize("โควิด19", engine="tltk"), list)
        with self.assertRaises(ValueError):
            subword_tokenize("นกแก้ว", engine="XX")  # engine does not exist

    def test_word_tokenize(self):
        self.assertEqual(word_tokenize(""), [])
        self.assertEqual(
            word_tokenize("ฉันรักภาษาไทยเพราะฉันเป็นคนไทย"),
            ["ฉัน", "รัก", "ภาษาไทย", "เพราะ", "ฉัน", "เป็น", "คนไทย"],
        )
        self.assertIsNotNone(word_tokenize(self.text_1, engine="nlpo3"))
        self.assertIsNotNone(word_tokenize(self.text_1, engine="attacut"))
        self.assertIsNotNone(word_tokenize(self.text_1, engine="deepcut"))
        self.assertIsNotNone(word_tokenize(self.text_1, engine="icu"))
        self.assertIsNotNone(word_tokenize(self.text_1, engine="longest"))
        self.assertIsNotNone(word_tokenize(self.text_1, engine="mm"))
        self.assertIsNotNone(word_tokenize(self.text_1, engine="nercut"))
        self.assertIsNotNone(word_tokenize(self.text_1, engine="newmm"))
        self.assertIsNotNone(word_tokenize(self.text_1, engine="sefr_cut"))
        self.assertIsNotNone(word_tokenize(self.text_1, engine="tltk"))
        self.assertIsNotNone(word_tokenize(self.text_1, engine="oskut"))

        with self.assertRaises(ValueError):
            word_tokenize("หมอนทอง", engine="XX")  # engine does not exist

        self.assertTrue(
            "ไฟ" in word_tokenize("รถไฟฟ้า", custom_dict=dict_trie(["ไฟ"]))
        )

    def test_attacut(self):
        self.assertEqual(attacut.segment(None), [])
        self.assertEqual(attacut.segment(""), [])
        self.assertEqual(
            word_tokenize("ฉันรักภาษาไทยเพราะฉันเป็นคนไทย", engine="attacut"),
            ["ฉัน", "รัก", "ภาษา", "ไทย", "เพราะ", "ฉัน", "เป็น", "คน", "ไทย"],
        )
        self.assertEqual(
            attacut.segment(
                "ฉันรักภาษาไทยเพราะฉันเป็นคนไทย", model="attacut-sc"
            ),
            ["ฉัน", "รัก", "ภาษา", "ไทย", "เพราะ", "ฉัน", "เป็น", "คน", "ไทย"],
        )
        self.assertIsNotNone(
            attacut.segment(
                "ฉันรักภาษาไทยเพราะฉันเป็นคนไทย", model="attacut-c"
            )
        )

    def test_deepcut(self):
        self.assertEqual(deepcut.segment(None), [])
        self.assertEqual(deepcut.segment(""), [])
        self.assertIsNotNone(deepcut.segment("ทดสอบ", DEFAULT_WORD_DICT_TRIE))
        self.assertIsNotNone(deepcut.segment("ทดสอบ", ["ทด", "สอบ"]))
        self.assertIsNotNone(word_tokenize("ทดสอบ", engine="deepcut"))
        self.assertIsNotNone(
            word_tokenize(
                "ทดสอบ", engine="deepcut", custom_dict=DEFAULT_WORD_DICT_TRIE
            )
        )

    def test_etcc(self):
        self.assertEqual(etcc.segment(None), [])
        self.assertEqual(etcc.segment(""), [])
        self.assertIsInstance(etcc.segment("คืนความสุข"), list)
        self.assertEqual(
            etcc.segment("หาเงินเพื่อเรียน"),
            ["หา", "เงิน", "เพื่", "อ", "เรีย", "น"],
        )
        self.assertEqual(etcc.segment("หนังสือ"), ["ห", "นัง", "สือ"])
        self.assertIsNotNone(
            etcc.segment(
                "หมูแมวเหล่านี้ด้วยเหตุผลเชื่อมโยงทางกรรมพันธุ์"
                + "สัตว์มีแขนขาหน้าหัวเราะเพราะแข็งขืน"
            )
        )

    def test_icu(self):
        self.assertEqual(pyicu.segment(None), [])
        self.assertEqual(pyicu.segment(""), [])
        self.assertEqual(
            word_tokenize("ฉันรักภาษาไทยเพราะฉันเป็นคนไทย", engine="icu"),
            ["ฉัน", "รัก", "ภาษา", "ไทย", "เพราะ", "ฉัน", "เป็น", "คน", "ไทย"],
        )

    def test_tltk(self):
        self.assertEqual(tltk.segment(None), [])
        self.assertEqual(tltk.segment(""), [])
        self.assertEqual(
            tltk.syllable_tokenize("ฉันรักภาษาไทยเพราะฉันเป็นคนไทย"),
            [
                "ฉัน",
                "รัก",
                "ภา",
                "ษา",
                "ไทย",
                "เพราะ",
                "ฉัน",
                "เป็น",
                "คน",
                "ไทย",
            ],
        )
        self.assertEqual(tltk.syllable_tokenize(None), [])
        self.assertEqual(tltk.syllable_tokenize(""), [])

    def test_longest(self):
        self.assertEqual(longest.segment(None), [])
        self.assertEqual(longest.segment(""), [])
        self.assertIsInstance(
            longest.segment("กรุงเทพฯมากๆเพราโพาง BKKฯ"), list
        )
        self.assertEqual(
            word_tokenize("ฉันรักภาษาไทยเพราะฉันเป็นคนไทย", engine="longest"),
            ["ฉัน", "รัก", "ภาษาไทย", "เพราะ", "ฉัน", "เป็น", "คนไทย"],
        )
        longest_tokenizer = Tokenizer(["ปวด", "เฉียบ", "พลัน", "เฉียบพลัน"])
        self.assertEqual(
            longest_tokenizer.word_tokenize("ปวดเฉียบพลัน"),
            ["ปวด", "เฉียบพลัน"],
        )
        self.assertEqual(
            longest_tokenizer.word_tokenize("เฉียบพลัน"),
            ["เฉียบพลัน"],
        )

    def test_mm(self):
        self.assertEqual(multi_cut.segment(None), [])
        self.assertEqual(multi_cut.segment(""), [])
        self.assertIsNotNone(multi_cut.segment("ตัด", dict_trie([""])))

        self.assertEqual(word_tokenize("", engine="mm"), [])
        self.assertEqual(
            word_tokenize("ฉันรักภาษาไทยเพราะฉันเป็นคนไทย", engine="mm"),
            ["ฉัน", "รัก", "ภาษาไทย", "เพราะ", "ฉัน", "เป็น", "คนไทย"],
        )
        self.assertEqual(
            word_tokenize("19...", engine="mm"),
            ["19", "..."],
        )
        self.assertEqual(
            word_tokenize("19.", engine="mm"),
            ["19", "."],
        )
        self.assertEqual(
            word_tokenize("19.84", engine="mm"),
            ["19.84"],
        )
        self.assertEqual(
            word_tokenize("127.0.0.1", engine="mm"),
            ["127.0.0.1"],
        )
        self.assertEqual(
            word_tokenize("USD1,984.42", engine="mm"),
            ["USD", "1,984.42"],
        )

        self.assertIsNotNone(multi_cut.mmcut("ทดสอบ"))

        self.assertIsNotNone(
            multi_cut.find_all_segment("รถไฟฟ้ากรุงเทพมหานครBTS")
        )
        self.assertEqual(multi_cut.find_all_segment(None), [])

    def test_newmm(self):
        self.assertEqual(newmm.segment(None), [])
        self.assertEqual(newmm.segment(""), [])
        self.assertEqual(
            word_tokenize("ฉันรักภาษาไทยเพราะฉันเป็นคนไทย", engine="newmm"),
            ["ฉัน", "รัก", "ภาษาไทย", "เพราะ", "ฉัน", "เป็น", "คนไทย"],
        )
        self.assertEqual(
            word_tokenize("19...", engine="newmm"),
            ["19", "..."],
        )
        self.assertEqual(
            word_tokenize("19.", engine="newmm"),
            ["19", "."],
        )
        self.assertEqual(
            word_tokenize("19.84", engine="newmm"),
            ["19.84"],
        )
        self.assertEqual(
            word_tokenize("127.0.0.1", engine="newmm"),
            ["127.0.0.1"],
        )
        self.assertEqual(
            word_tokenize("USD1,984.42", engine="newmm"),
            ["USD", "1,984.42"],
        )
        self.assertEqual(
            word_tokenize(
                "สวัสดีครับ สบายดีไหมครับ",
                engine="newmm",
                keep_whitespace=True,
            ),
            ["สวัสดี", "ครับ", " ", "สบายดี", "ไหม", "ครับ"],
        )
        self.assertEqual(
            word_tokenize("จุ๋มง่วงนอนยัง", engine="newmm"),
            ["จุ๋ม", "ง่วงนอน", "ยัง"],
        )
        self.assertEqual(
            word_tokenize("จุ๋มง่วง", engine="newmm"), ["จุ๋ม", "ง่วง"]
        )
        self.assertEqual(
            word_tokenize(
                "จุ๋ม   ง่วง", engine="newmm", keep_whitespace=False
            ),
            ["จุ๋ม", "ง่วง"],
        )
        self.assertFalse(
            " "
            in word_tokenize(
                "จุ๋มง่วง",
                keep_whitespace=False,
            )
        )

    def test_newmm_longtext(self):
        self.assertIsInstance(
            word_tokenize(self.long_text, engine="newmm"), list
        )
        self.assertIsInstance(
            word_tokenize(self.long_text, engine="newmm-safe"), list
        )

    def test_newmm_dangertext(self):
        self.assertIsInstance(
            word_tokenize(self.danger_text1, engine="newmm"), list
        )
        self.assertIsInstance(
            word_tokenize(self.danger_text2, engine="newmm"), list
        )
        self.assertIsInstance(
            word_tokenize(self.danger_text3, engine="newmm"), list
        )
        self.assertIsInstance(
            word_tokenize(self.danger_text1, engine="newmm-safe"), list
        )
        self.assertIsInstance(
            word_tokenize(self.danger_text2, engine="newmm-safe"), list
        )
        self.assertIsInstance(
            word_tokenize(self.danger_text3, engine="newmm-safe"), list
        )

    def test_nercut(self):
        self.assertEqual(nercut.segment(None), [])
        self.assertEqual(nercut.segment(""), [])
        self.assertIsNotNone(nercut.segment("ทดสอบ"))
<<<<<<< HEAD
        self.assertEqual(nercut.segment("ทันแน่ๆ"), ['ทัน', 'แน่ๆ'])
        self.assertEqual(nercut.segment("%1ครั้ง"), ['%', '1', 'ครั้ง'])
        self.assertEqual(nercut.segment("ทุ๊กกโคนน"), ['ทุ๊กกโคนน'])
        self.assertIsNotNone(
            nercut.segment("อย่าลืมอัพการ์ดนะจ๊ะ")
=======
        self.assertEqual(nercut.segment("ทันแน่ๆ"), ["ทัน", "แน่ๆ"])
        self.assertEqual(nercut.segment("%1ครั้ง"), ["%", "1", "ครั้ง"])
        self.assertEqual(nercut.segment("ทุ๊กกโคนน"), ["ทุ๊กกโคนน"])
        self.assertEqual(nercut.segment("อือหือ"), ["อือหือ"])
        self.assertEqual(
            nercut.segment("อย่าลืมอัพการ์ดนะจ๊ะ"), ["อย่าลืมอัพการ์ดนะจ๊ะ"]
>>>>>>> 2606f85d
        )
        self.assertIsNotNone(word_tokenize("ทดสอบ", engine="nercut"))

    def test_ssg(self):
        self.assertEqual(ssg.segment(None), [])
        self.assertEqual(ssg.segment(""), [])
        self.assertTrue(
            "ดาว" in subword_tokenize("สวัสดีดาวอังคาร", engine="ssg")
        )

    def test_tcc(self):
        self.assertEqual(tcc.segment(None), [])
        self.assertEqual(tcc.segment(""), [])
        self.assertEqual(
            tcc.segment("ประเทศไทย"), ["ป", "ระ", "เท", "ศ", "ไท", "ย"]
        )
        self.assertEqual(list(tcc.tcc("")), [])
        self.assertEqual(tcc.tcc_pos(""), set())

    def test_sefr_cut(self):
        self.assertEqual(sefr_cut.segment(None), [])
        self.assertEqual(sefr_cut.segment(""), [])
        self.assertIsNotNone(
            sefr_cut.segment("ฉันรักภาษาไทยเพราะฉันเป็นคนไทย"),
        )
        self.assertIsNotNone(
            sefr_cut.segment("ฉันรักภาษาไทยเพราะฉันเป็นคนไทย", engine="tnhc"),
        )

    def test_oskut(self):
        self.assertEqual(oskut.segment(None), [])
        self.assertEqual(oskut.segment(""), [])
        self.assertIsNotNone(
            oskut.segment("ฉันรักภาษาไทยเพราะฉันเป็นคนไทย"),
        )
        self.assertIsNotNone(
            oskut.segment("ฉันรักภาษาไทยเพราะฉันเป็นคนไทย", engine="scads"),
        )

    def test_word_detokenize(self):
        self.assertEqual(
            word_detokenize(["ผม", "เลี้ยง", "5", "ตัว"]), "ผมเลี้ยง 5 ตัว"
        )
        self.assertEqual(
            word_detokenize(["ผม", "เลี้ยง", " ", "5", "ตัว"], "list"),
            [["ผม", "เลี้ยง", " ", "5", " ", "ตัว"]],
        )
        self.assertEqual(
            word_detokenize(
                ["ผม", "เลี้ยง", "5", "10", "ตัว", "ๆ", "คน", "ดี"]
            ),
            "ผมเลี้ยง 5 10 ตัว ๆ คนดี",
        )
        self.assertEqual(
            word_detokenize(
                ["ผม", "เลี้ยง", "5", "ตัว", " ", "ๆ", "คน", "ดี"]
            ),
            "ผมเลี้ยง 5 ตัว ๆ คนดี",
        )
        self.assertTrue(
            isinstance(word_detokenize(["ผม", "เลี้ยง", "5", "ตัว"]), str)
        )
        self.assertEqual(
            word_detokenize(["ม่ายย", " ", "ผม", "เลี้ยง", "5", "ตัว"]),
            "ม่ายย ผมเลี้ยง 5 ตัว",
        )

    def test_numeric_data_format(self):
        engines = ["attacut", "deepcut", "newmm", "sefr_cut"]

        for engine in engines:
            self.assertIn(
                "127.0.0.1",
                word_tokenize("ไอพีของคุณคือ 127.0.0.1 ครับ", engine=engine),
            )

            tokens = word_tokenize(
                "เวลา 12:12pm มีโปรโมชั่น 11.11", engine=engine
            )
            self.assertTrue(
                any([value in tokens for value in ["12:12pm", "12:12"]]),
                msg=f"{engine}: {tokens}",
            )
            self.assertIn("11.11", tokens)

            self.assertIn(
                "1,234,567.89",
                word_tokenize("รางวัลมูลค่า 1,234,567.89 บาท", engine=engine),
            )

            tokens = word_tokenize("อัตราส่วน 2.5:1 คือ 5:2", engine=engine)
            self.assertIn("2.5:1", tokens)
            self.assertIn("5:2", tokens)

        # try turning off `join_broken_num`
        engine = "attacut"
        self.assertNotIn(
            "127.0.0.1",
            word_tokenize(
                "ไอพีของคุณคือ 127.0.0.1 ครับ",
                engine=engine,
                join_broken_num=False,
            ),
        )
        self.assertNotIn(
            "1,234,567.89",
            word_tokenize(
                "รางวัลมูลค่า 1,234,567.89 บาท",
                engine=engine,
                join_broken_num=False,
            ),
        )<|MERGE_RESOLUTION|>--- conflicted
+++ resolved
@@ -622,20 +622,11 @@
         self.assertEqual(nercut.segment(None), [])
         self.assertEqual(nercut.segment(""), [])
         self.assertIsNotNone(nercut.segment("ทดสอบ"))
-<<<<<<< HEAD
         self.assertEqual(nercut.segment("ทันแน่ๆ"), ['ทัน', 'แน่ๆ'])
         self.assertEqual(nercut.segment("%1ครั้ง"), ['%', '1', 'ครั้ง'])
         self.assertEqual(nercut.segment("ทุ๊กกโคนน"), ['ทุ๊กกโคนน'])
         self.assertIsNotNone(
             nercut.segment("อย่าลืมอัพการ์ดนะจ๊ะ")
-=======
-        self.assertEqual(nercut.segment("ทันแน่ๆ"), ["ทัน", "แน่ๆ"])
-        self.assertEqual(nercut.segment("%1ครั้ง"), ["%", "1", "ครั้ง"])
-        self.assertEqual(nercut.segment("ทุ๊กกโคนน"), ["ทุ๊กกโคนน"])
-        self.assertEqual(nercut.segment("อือหือ"), ["อือหือ"])
-        self.assertEqual(
-            nercut.segment("อย่าลืมอัพการ์ดนะจ๊ะ"), ["อย่าลืมอัพการ์ดนะจ๊ะ"]
->>>>>>> 2606f85d
         )
         self.assertIsNotNone(word_tokenize("ทดสอบ", engine="nercut"))
 
