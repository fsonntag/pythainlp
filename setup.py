--- conflicted
+++ resolved
@@ -39,11 +39,6 @@
 """
 
 requirements = [
-<<<<<<< HEAD
-    "nltk>=3.3",
-=======
-    "dill>=0.3.0",
->>>>>>> a4bbac97
     "python-crfsuite>=0.9.6",
     "requests>=2.22.0",
     "tinydb>=3.0",
