﻿# -*- coding: utf-8 -*-
"""
Setup script for PyThaiNLP.

https://github.com/PyThaiNLP/pythainlp
"""
from setuptools import find_packages, setup

readme = """
![PyThaiNLP Logo](https://avatars0.githubusercontent.com/u/32934255?s=200&v=4)

PyThaiNLP is a Python library for Thai natural language processing.
The library provides functions like word tokenization, part-of-speech tagging,
transliteration, soundex generation, spell checking, and
date and time parsing/formatting.

Website: [pythainlp.github.io](https://pythainlp.github.io/)

# Install

For stable version:

```sh
pip install pythainlp
```

For development version:

```sh
pip install --upgrade --pre pythainlp
```

Some functionalities, like named-entity recognition, required extra packages.
See https://github.com/PyThaiNLP/pythainlp for installation options.
"""

requirements = [
    "requests>=2.22.0",
    "tinydb>=3.0",
]

extras = {
    "attacut": ["attacut>=1.0.6"],
    "benchmarks": ["PyYAML>=5.3.1", "numpy>=1.16.1", "pandas>=0.24"],
    "icu": ["pyicu>=2.3"],
    "ipa": ["epitran>=1.1"],
    "ml": ["numpy>=1.16", "torch>=1.0.0"],
    "ssg": ["ssg>=0.0.8"],
    "thai2fit": ["emoji>=0.5.1", "gensim>=4.0.0", "numpy>=1.16.1"],
    "thai2rom": ["numpy>=1.16.1", "torch>=1.0.0"],
    "translate": [
        "fairseq>=0.10.0",
        "sacremoses>=0.0.41",
        "sentencepiece>=0.1.91",
        "torch>=1.0.0",
        "transformers>=4.6.0",
    ],
    "textaugment": [
        "bpemb",
        "gensim>=4.0.0"
    ],
    "wangchanberta": [
        "transformers>=4.6.0",
        "sentencepiece>=0.1.91"
    ],
    "mt5": ["transformers>=4.6.0", "sentencepiece>=0.1.91"],
    "wordnet": ["nltk>=3.3.*"],
    "generate": ["fastai<2.0"],
    "sefr_cut": ["sefr_cut>=1.1"],
    "spell": [
        "phunspell>=0.1.6",
        "spylls>=0.1.5",
        "symspellpy>=6.7.6"
    ],
    "tltk": ["tltk>=1.3.8"],
    "oskut": ["oskut>=1.3"],
    "nlpo3": ["nlpo3>=1.2.2"],
    "onnx": [
        "sentencepiece>=0.1.91",
        "numpy>=1.16.1",
        "onnxruntime>=1.10.0"
    ],
    "thai_nner": ["thai_nner"],
    "full": [
        "PyYAML>=5.3.1",
        "attacut>=1.0.4",
        "emoji>=0.5.1",
        "epitran>=1.1",
        "fairseq>=0.10.0",
        "gensim>=4.0.0",
        "nltk>=3.3.*",
        "numpy>=1.16.1",
        "pandas>=0.24",
        "pyicu>=2.3",
        "sacremoses>=0.0.41",
        "sentencepiece>=0.1.91",
        "ssg>=0.0.8",
        "torch>=1.0.0",
        "fastai<2.0",
        "bpemb>=0.3.2",
        "transformers>=4.6.0",
        "sefr_cut>=1.1",
        "phunspell>=0.1.6",
        "spylls>=0.1.5",
        "symspellpy>=6.7.6",
        "tltk>=1.3.8",
        "oskut>=1.3",
        "nlpo3>=1.2.2",
        "onnxruntime>=1.10.0",
        "thai_nner"
    ],
}

setup(
    name="pythainlp",
<<<<<<< HEAD
    version="3.0.6",
=======
    version="3.0.6dev0",
>>>>>>> b9a03300
    description="Thai Natural Language Processing library",
    long_description=readme,
    long_description_content_type="text/markdown",
    author="PyThaiNLP",
    author_email="email@wannaphong.com",
    url="https://github.com/PyThaiNLP/pythainlp",
    packages=find_packages(exclude=["tests", "tests.*"]),
    test_suite="tests",
    python_requires=">=3.7",
    package_data={
        "pythainlp": [
            "corpus/*",
        ],
    },
    include_package_data=True,
    install_requires=requirements,
    extras_require=extras,
    license="Apache Software License 2.0",
    zip_safe=False,
    keywords=[
        "pythainlp",
        "NLP",
        "natural language processing",
        "text analytics",
        "text processing",
        "localization",
        "computational linguistics",
        "ThaiNLP",
        "Thai NLP",
        "Thai language",
    ],
    classifiers=[
        "Development Status :: 5 - Production/Stable",
        "Programming Language :: Python :: 3",
        "Intended Audience :: Developers",
        "License :: OSI Approved :: Apache Software License",
        "Natural Language :: Thai",
        "Topic :: Scientific/Engineering :: Artificial Intelligence",
        "Topic :: Text Processing",
        "Topic :: Text Processing :: General",
        "Topic :: Text Processing :: Linguistic",
    ],
    entry_points={
        "console_scripts": [
            "thainlp = pythainlp.__main__:main",
        ],
    },
    project_urls={
        "Documentation": "https://pythainlp.github.io/docs/3.0/",
        "Tutorials": "https://pythainlp.github.io/tutorials/",
        "Source Code": "https://github.com/PyThaiNLP/pythainlp",
        "Bug Tracker": "https://github.com/PyThaiNLP/pythainlp/issues",
    },
)

# TODO: Check extras and decide to download additional data, like model files
<|MERGE_RESOLUTION|>--- conflicted
+++ resolved
@@ -1,176 +1,172 @@
-﻿# -*- coding: utf-8 -*-
-"""
-Setup script for PyThaiNLP.
-
-https://github.com/PyThaiNLP/pythainlp
-"""
-from setuptools import find_packages, setup
-
-readme = """
-![PyThaiNLP Logo](https://avatars0.githubusercontent.com/u/32934255?s=200&v=4)
-
-PyThaiNLP is a Python library for Thai natural language processing.
-The library provides functions like word tokenization, part-of-speech tagging,
-transliteration, soundex generation, spell checking, and
-date and time parsing/formatting.
-
-Website: [pythainlp.github.io](https://pythainlp.github.io/)
-
-# Install
-
-For stable version:
-
-```sh
-pip install pythainlp
-```
-
-For development version:
-
-```sh
-pip install --upgrade --pre pythainlp
-```
-
-Some functionalities, like named-entity recognition, required extra packages.
-See https://github.com/PyThaiNLP/pythainlp for installation options.
-"""
-
-requirements = [
-    "requests>=2.22.0",
-    "tinydb>=3.0",
-]
-
-extras = {
-    "attacut": ["attacut>=1.0.6"],
-    "benchmarks": ["PyYAML>=5.3.1", "numpy>=1.16.1", "pandas>=0.24"],
-    "icu": ["pyicu>=2.3"],
-    "ipa": ["epitran>=1.1"],
-    "ml": ["numpy>=1.16", "torch>=1.0.0"],
-    "ssg": ["ssg>=0.0.8"],
-    "thai2fit": ["emoji>=0.5.1", "gensim>=4.0.0", "numpy>=1.16.1"],
-    "thai2rom": ["numpy>=1.16.1", "torch>=1.0.0"],
-    "translate": [
-        "fairseq>=0.10.0",
-        "sacremoses>=0.0.41",
-        "sentencepiece>=0.1.91",
-        "torch>=1.0.0",
-        "transformers>=4.6.0",
-    ],
-    "textaugment": [
-        "bpemb",
-        "gensim>=4.0.0"
-    ],
-    "wangchanberta": [
-        "transformers>=4.6.0",
-        "sentencepiece>=0.1.91"
-    ],
-    "mt5": ["transformers>=4.6.0", "sentencepiece>=0.1.91"],
-    "wordnet": ["nltk>=3.3.*"],
-    "generate": ["fastai<2.0"],
-    "sefr_cut": ["sefr_cut>=1.1"],
-    "spell": [
-        "phunspell>=0.1.6",
-        "spylls>=0.1.5",
-        "symspellpy>=6.7.6"
-    ],
-    "tltk": ["tltk>=1.3.8"],
-    "oskut": ["oskut>=1.3"],
-    "nlpo3": ["nlpo3>=1.2.2"],
-    "onnx": [
-        "sentencepiece>=0.1.91",
-        "numpy>=1.16.1",
-        "onnxruntime>=1.10.0"
-    ],
-    "thai_nner": ["thai_nner"],
-    "full": [
-        "PyYAML>=5.3.1",
-        "attacut>=1.0.4",
-        "emoji>=0.5.1",
-        "epitran>=1.1",
-        "fairseq>=0.10.0",
-        "gensim>=4.0.0",
-        "nltk>=3.3.*",
-        "numpy>=1.16.1",
-        "pandas>=0.24",
-        "pyicu>=2.3",
-        "sacremoses>=0.0.41",
-        "sentencepiece>=0.1.91",
-        "ssg>=0.0.8",
-        "torch>=1.0.0",
-        "fastai<2.0",
-        "bpemb>=0.3.2",
-        "transformers>=4.6.0",
-        "sefr_cut>=1.1",
-        "phunspell>=0.1.6",
-        "spylls>=0.1.5",
-        "symspellpy>=6.7.6",
-        "tltk>=1.3.8",
-        "oskut>=1.3",
-        "nlpo3>=1.2.2",
-        "onnxruntime>=1.10.0",
-        "thai_nner"
-    ],
-}
-
-setup(
-    name="pythainlp",
-<<<<<<< HEAD
-    version="3.0.6",
-=======
-    version="3.0.6dev0",
->>>>>>> b9a03300
-    description="Thai Natural Language Processing library",
-    long_description=readme,
-    long_description_content_type="text/markdown",
-    author="PyThaiNLP",
-    author_email="email@wannaphong.com",
-    url="https://github.com/PyThaiNLP/pythainlp",
-    packages=find_packages(exclude=["tests", "tests.*"]),
-    test_suite="tests",
-    python_requires=">=3.7",
-    package_data={
-        "pythainlp": [
-            "corpus/*",
-        ],
-    },
-    include_package_data=True,
-    install_requires=requirements,
-    extras_require=extras,
-    license="Apache Software License 2.0",
-    zip_safe=False,
-    keywords=[
-        "pythainlp",
-        "NLP",
-        "natural language processing",
-        "text analytics",
-        "text processing",
-        "localization",
-        "computational linguistics",
-        "ThaiNLP",
-        "Thai NLP",
-        "Thai language",
-    ],
-    classifiers=[
-        "Development Status :: 5 - Production/Stable",
-        "Programming Language :: Python :: 3",
-        "Intended Audience :: Developers",
-        "License :: OSI Approved :: Apache Software License",
-        "Natural Language :: Thai",
-        "Topic :: Scientific/Engineering :: Artificial Intelligence",
-        "Topic :: Text Processing",
-        "Topic :: Text Processing :: General",
-        "Topic :: Text Processing :: Linguistic",
-    ],
-    entry_points={
-        "console_scripts": [
-            "thainlp = pythainlp.__main__:main",
-        ],
-    },
-    project_urls={
-        "Documentation": "https://pythainlp.github.io/docs/3.0/",
-        "Tutorials": "https://pythainlp.github.io/tutorials/",
-        "Source Code": "https://github.com/PyThaiNLP/pythainlp",
-        "Bug Tracker": "https://github.com/PyThaiNLP/pythainlp/issues",
-    },
-)
-
-# TODO: Check extras and decide to download additional data, like model files
+﻿# -*- coding: utf-8 -*-
+"""
+Setup script for PyThaiNLP.
+
+https://github.com/PyThaiNLP/pythainlp
+"""
+from setuptools import find_packages, setup
+
+readme = """
+![PyThaiNLP Logo](https://avatars0.githubusercontent.com/u/32934255?s=200&v=4)
+
+PyThaiNLP is a Python library for Thai natural language processing.
+The library provides functions like word tokenization, part-of-speech tagging,
+transliteration, soundex generation, spell checking, and
+date and time parsing/formatting.
+
+Website: [pythainlp.github.io](https://pythainlp.github.io/)
+
+# Install
+
+For stable version:
+
+```sh
+pip install pythainlp
+```
+
+For development version:
+
+```sh
+pip install --upgrade --pre pythainlp
+```
+
+Some functionalities, like named-entity recognition, required extra packages.
+See https://github.com/PyThaiNLP/pythainlp for installation options.
+"""
+
+requirements = [
+    "requests>=2.22.0",
+    "tinydb>=3.0",
+]
+
+extras = {
+    "attacut": ["attacut>=1.0.6"],
+    "benchmarks": ["PyYAML>=5.3.1", "numpy>=1.16.1", "pandas>=0.24"],
+    "icu": ["pyicu>=2.3"],
+    "ipa": ["epitran>=1.1"],
+    "ml": ["numpy>=1.16", "torch>=1.0.0"],
+    "ssg": ["ssg>=0.0.8"],
+    "thai2fit": ["emoji>=0.5.1", "gensim>=4.0.0", "numpy>=1.16.1"],
+    "thai2rom": ["numpy>=1.16.1", "torch>=1.0.0"],
+    "translate": [
+        "fairseq>=0.10.0",
+        "sacremoses>=0.0.41",
+        "sentencepiece>=0.1.91",
+        "torch>=1.0.0",
+        "transformers>=4.6.0",
+    ],
+    "textaugment": [
+        "bpemb",
+        "gensim>=4.0.0"
+    ],
+    "wangchanberta": [
+        "transformers>=4.6.0",
+        "sentencepiece>=0.1.91"
+    ],
+    "mt5": ["transformers>=4.6.0", "sentencepiece>=0.1.91"],
+    "wordnet": ["nltk>=3.3.*"],
+    "generate": ["fastai<2.0"],
+    "sefr_cut": ["sefr_cut>=1.1"],
+    "spell": [
+        "phunspell>=0.1.6",
+        "spylls>=0.1.5",
+        "symspellpy>=6.7.6"
+    ],
+    "tltk": ["tltk>=1.3.8"],
+    "oskut": ["oskut>=1.3"],
+    "nlpo3": ["nlpo3>=1.2.2"],
+    "onnx": [
+        "sentencepiece>=0.1.91",
+        "numpy>=1.16.1",
+        "onnxruntime>=1.10.0"
+    ],
+    "thai_nner": ["thai_nner"],
+    "full": [
+        "PyYAML>=5.3.1",
+        "attacut>=1.0.4",
+        "emoji>=0.5.1",
+        "epitran>=1.1",
+        "fairseq>=0.10.0",
+        "gensim>=4.0.0",
+        "nltk>=3.3.*",
+        "numpy>=1.16.1",
+        "pandas>=0.24",
+        "pyicu>=2.3",
+        "sacremoses>=0.0.41",
+        "sentencepiece>=0.1.91",
+        "ssg>=0.0.8",
+        "torch>=1.0.0",
+        "fastai<2.0",
+        "bpemb>=0.3.2",
+        "transformers>=4.6.0",
+        "sefr_cut>=1.1",
+        "phunspell>=0.1.6",
+        "spylls>=0.1.5",
+        "symspellpy>=6.7.6",
+        "tltk>=1.3.8",
+        "oskut>=1.3",
+        "nlpo3>=1.2.2",
+        "onnxruntime>=1.10.0",
+        "thai_nner"
+    ],
+}
+
+setup(
+    name="pythainlp",
+    version="3.0.6",
+    description="Thai Natural Language Processing library",
+    long_description=readme,
+    long_description_content_type="text/markdown",
+    author="PyThaiNLP",
+    author_email="email@wannaphong.com",
+    url="https://github.com/PyThaiNLP/pythainlp",
+    packages=find_packages(exclude=["tests", "tests.*"]),
+    test_suite="tests",
+    python_requires=">=3.7",
+    package_data={
+        "pythainlp": [
+            "corpus/*",
+        ],
+    },
+    include_package_data=True,
+    install_requires=requirements,
+    extras_require=extras,
+    license="Apache Software License 2.0",
+    zip_safe=False,
+    keywords=[
+        "pythainlp",
+        "NLP",
+        "natural language processing",
+        "text analytics",
+        "text processing",
+        "localization",
+        "computational linguistics",
+        "ThaiNLP",
+        "Thai NLP",
+        "Thai language",
+    ],
+    classifiers=[
+        "Development Status :: 5 - Production/Stable",
+        "Programming Language :: Python :: 3",
+        "Intended Audience :: Developers",
+        "License :: OSI Approved :: Apache Software License",
+        "Natural Language :: Thai",
+        "Topic :: Scientific/Engineering :: Artificial Intelligence",
+        "Topic :: Text Processing",
+        "Topic :: Text Processing :: General",
+        "Topic :: Text Processing :: Linguistic",
+    ],
+    entry_points={
+        "console_scripts": [
+            "thainlp = pythainlp.__main__:main",
+        ],
+    },
+    project_urls={
+        "Documentation": "https://pythainlp.github.io/docs/3.0/",
+        "Tutorials": "https://pythainlp.github.io/tutorials/",
+        "Source Code": "https://github.com/PyThaiNLP/pythainlp",
+        "Bug Tracker": "https://github.com/PyThaiNLP/pythainlp/issues",
+    },
+)
+
+# TODO: Check extras and decide to download additional data, like model files