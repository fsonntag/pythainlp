﻿# -*- coding: utf-8 -*-
"""
Convert number in words to a computable number value

First version of the code adapted from Korakot Chaovavanich's notebook
https://colab.research.google.com/drive/148WNIeclf0kOU6QxKd6pcfwpSs8l-VKD#scrollTo=EuVDd0nNuI8Q
"""
import re

from pythainlp.tokenize import Tokenizer

_ptn_digits = r"(|หนึ่ง|เอ็ด|สอง|ยี่|สาม|สี่|ห้า|หก|เจ็ด|แปด|เก้า)"
_ptn_six_figures = (
    fr"({_ptn_digits}แสน)?({_ptn_digits}หมื่น)?({_ptn_digits}พัน)?"
    fr"({_ptn_digits}ร้อย)?({_ptn_digits}สิบ)?{_ptn_digits}?"
)
_ptn_thai_numerals = fr"({_ptn_six_figures}ล้าน)*{_ptn_six_figures}"
_re_thai_numerals = re.compile(_ptn_thai_numerals)

_digits = {
    # "ศูนย์" was excluded as a special case
    "หนึ่ง": 1,
    "เอ็ด": 1,
    "สอง": 2,
    "ยี่": 2,
    "สาม": 3,
    "สี่": 4,
    "ห้า": 5,
    "หก": 6,
    "เจ็ด": 7,
    "แปด": 8,
    "เก้า": 9,
}
_powers_of_10 = {
    "สิบ": 10,
    "ร้อย": 100,
    "พัน": 1000,
    "หมื่น": 10000,
    "แสน": 100000,
    # "ล้าน" was excluded as a special case
}
_valid_tokens = set(_digits.keys()) | set(_powers_of_10.keys()) | {"ล้าน"}
_tokenizer = Tokenizer(custom_dict=_valid_tokens)


def thaiword_to_num(word: str) -> int:
    """
    Converts the spelled-out numerals in Thai scripts into an actual integer.

    :param str word: Spelled-out numerals in Thai scripts
    :return: Corresponding integer value of the input
    :rtype: int

    :Example:
    ::

<<<<<<< HEAD
        from pythainlp.util import thaiword_to_num

        thaiword_to_num("ศูนย์")
        # output: 0

        thaiword_to_num("สองล้านสามแสนหกร้อยสิบสอง")
        # output: 2300612
=======
        >>> from pythainlp.util import thaiword_to_num
        >>>
        >>> thaiword_to_num("ศูนย์")
        0
        >>> thaiword_to_num("หนึ่ง")
        1
        >>> thaiword_to_num("สิบเอ็ด")
        11
        >>> thaiword_to_num("เก้าสิบเอ็ด")
        91
        >>> thaiword_to_num("หกร้อยหนึ่ง")
        601
        >>> thaiword_to_num("สองพัน")
        2000
        >>> thaiword_to_num("สองพัน")
        2000
        >>> thaiword_to_num("สองหมื่น")
        20000
        >>> thaiword_to_num("สองแสน")
        200000
        >>> thaiword_to_num("สองล้าน")
        2000000
        >>> thaiword_to_num("สองล้านสามแสนหกร้อยสิบสอง")
        2300612
        >>> thaiword_to_num("หนึ่งร้อยล้าน")
        100000000
        >>> thaiword_to_num("สิบห้าล้านล้าน")
        15000000000000
>>>>>>> 319b0ed1
    """
    if not isinstance(word, str):
        raise TypeError(f"the input must be a string; given {word!r}")
    if not word:
        raise ValueError("the input string cannot be empty")
    if word == "ศูนย์":
        return 0
    if not _re_thai_numerals.fullmatch(word):
        raise ValueError("the input string is not a valid thai numeral")

    tokens = _tokenizer.word_tokenize(word)
    accumulated = 0
    next_digit = 1

    for token in tokens:
        if token in _digits:
            next_digit = _digits[token]
        elif token in _powers_of_10:
            # Absent digit assumed 1 before all powers of 10 (except million)
            accumulated += max(next_digit, 1) * _powers_of_10[token]
            next_digit = 0
        else:  # token == "ล้าน"
            # Absent digit assumed 0 before word million
            accumulated = (accumulated + next_digit) * 1000000
            next_digit = 0

    # Cleaning up trailing digit
    accumulated += next_digit

    return accumulated<|MERGE_RESOLUTION|>--- conflicted
+++ resolved
@@ -54,7 +54,6 @@
     :Example:
     ::
 
-<<<<<<< HEAD
         from pythainlp.util import thaiword_to_num
 
         thaiword_to_num("ศูนย์")
@@ -62,36 +61,7 @@
 
         thaiword_to_num("สองล้านสามแสนหกร้อยสิบสอง")
         # output: 2300612
-=======
-        >>> from pythainlp.util import thaiword_to_num
-        >>>
-        >>> thaiword_to_num("ศูนย์")
-        0
-        >>> thaiword_to_num("หนึ่ง")
-        1
-        >>> thaiword_to_num("สิบเอ็ด")
-        11
-        >>> thaiword_to_num("เก้าสิบเอ็ด")
-        91
-        >>> thaiword_to_num("หกร้อยหนึ่ง")
-        601
-        >>> thaiword_to_num("สองพัน")
-        2000
-        >>> thaiword_to_num("สองพัน")
-        2000
-        >>> thaiword_to_num("สองหมื่น")
-        20000
-        >>> thaiword_to_num("สองแสน")
-        200000
-        >>> thaiword_to_num("สองล้าน")
-        2000000
-        >>> thaiword_to_num("สองล้านสามแสนหกร้อยสิบสอง")
-        2300612
-        >>> thaiword_to_num("หนึ่งร้อยล้าน")
-        100000000
-        >>> thaiword_to_num("สิบห้าล้านล้าน")
-        15000000000000
->>>>>>> 319b0ed1
+
     """
     if not isinstance(word, str):
         raise TypeError(f"the input must be a string; given {word!r}")
