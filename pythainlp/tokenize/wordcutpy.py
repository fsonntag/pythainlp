--- conflicted
+++ resolved
@@ -1,19 +1,14 @@
 # -*- coding: utf-8 -*-
 """
-WordCut - Thai word segmentation
+Wrapper for WordCut Thai word segmentation
 """
 import sys
-<<<<<<< HEAD
 
-=======
-import six
->>>>>>> 800217e7
 try:
     from wordcut import Wordcut
 except ImportError:
     """
     ในกรณีที่ยังไม่ติดตั้ง wordcutpy ในระบบ
-<<<<<<< HEAD
     """
     from pythainlp.tools import install_package
 
@@ -21,18 +16,9 @@
     try:
         from wordcut import Wordcut
     except ImportError:
-        sys.exit("Error: Try 'pip install wordcutpy'")
+		    raise Exception("ImportError: Try 'pip install wordcutpy'")
 
-=======
-    '''
-	from pythainlp.tools import install_package
-	install_package("wordcutpy")
-	try:
-		from wordcut import Wordcut
-	except ImportError:
-		raise Exception("ImportError ! using $ pip install wordcutpy")
->>>>>>> 800217e7
-
+ 
 def segment(text, word_list=None):
     if not word_list:
         wordcut = Wordcut.bigthai()
